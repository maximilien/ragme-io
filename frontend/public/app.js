--- conflicted
+++ resolved
@@ -205,7 +205,10 @@
 
     updateApiConfig() {
         // Update API configuration from loaded config if available
-        if (this.config && this.config.network && this.config.network.api) {
+        if (this.config && this.config.api_url) {
+            this.apiConfig.baseUrl = this.config.api_url;
+            console.log('API base URL updated from config:', this.apiConfig.baseUrl);
+        } else if (this.config && this.config.network && this.config.network.api) {
             const apiConfig = this.config.network.api;
             if (apiConfig.host && apiConfig.port) {
                 const protocol = apiConfig.ssl ? 'https' : 'http';
@@ -389,11 +392,6 @@
                 // Clear the auth parameters from URL
                 const newUrl = window.location.pathname;
                 window.history.replaceState({}, document.title, newUrl);
-                
-                // Force a page reload to ensure cookies are properly set
-                console.log('Reloading page to ensure proper authentication state');
-                window.location.reload();
-                return;
             }
             
             // If bypass_login is true, clear any stored session token to avoid conflicts
@@ -402,11 +400,7 @@
                 console.log('Bypass login enabled, cleared stored session token before auth check');
             }
             
-<<<<<<< HEAD
             // Get stored token or use cookie
-=======
-            // Get stored token from localStorage (fallback) or rely on cookies
->>>>>>> 3d5d40ed
             const storedToken = localStorage.getItem('session_token');
             const headers = {};
             if (storedToken) {
@@ -414,7 +408,7 @@
             }
             
             const response = await fetch(this.buildApiUrl('auth/status'), {
-                credentials: 'include',  // This ensures cookies are sent
+                credentials: 'include',
                 headers: headers
             });
             
@@ -427,27 +421,9 @@
                 console.log('Authentication status:', {
                     isAuthenticated: this.isAuthenticated,
                     bypassLogin: this.bypassLogin,
-                    user: this.currentUser,
-                    hasStoredToken: !!storedToken,
-                    responseStatus: response.status
+                    user: this.currentUser
                 });
                 
-<<<<<<< HEAD
-=======
-                // Debug: Also check the debug endpoint
-                try {
-                    const debugResponse = await fetch(this.buildApiUrl('auth/debug'), {
-                        credentials: 'include'
-                    });
-                    if (debugResponse.ok) {
-                        const debugData = await debugResponse.json();
-                        console.log('Auth debug info:', debugData);
-                    }
-                } catch (debugError) {
-                    console.warn('Could not fetch auth debug info:', debugError);
-                }
-                
->>>>>>> 3d5d40ed
                 // Debug: Log the decision logic
                 console.log('Login decision:', {
                     shouldShowLogin: !this.isAuthenticated && !this.bypassLogin,
@@ -468,9 +444,6 @@
                     this.hideLoginModal();
                     this.updateUserInterface();
                 }
-                
-                // Update close button visibility based on bypass_login status
-                this.updateLoginModalCloseButton();
             } else {
                 console.warn('Failed to check authentication status');
                 // Default to showing login modal if we can't check status
@@ -493,6 +466,9 @@
                 
                 console.log('Auth providers loaded:', this.authProviders);
                 this.renderAuthProviders();
+                
+                // Update close button visibility based on bypass login setting
+                this.updateLoginModalCloseButton();
             }
         } catch (error) {
             console.warn('Failed to load auth providers:', error);
@@ -504,7 +480,6 @@
         if (modal) {
             modal.classList.add('show');
             this.loadAuthProviders();
-            this.updateLoginModalCloseButton();
         }
     }
 
@@ -518,8 +493,13 @@
     updateLoginModalCloseButton() {
         const closeButton = document.getElementById('closeLoginModal');
         if (closeButton) {
-            // Only show the close button when bypass_login is true
-            closeButton.style.display = this.bypassLogin ? 'block' : 'none';
+            if (this.bypassLogin) {
+                closeButton.style.display = 'block';
+                console.log('Bypass login enabled - showing close button');
+            } else {
+                closeButton.style.display = 'none';
+                console.log('Bypass login disabled - hiding close button');
+            }
         }
     }
 
@@ -1051,15 +1031,6 @@
             triggers.forEach(trigger => trigger.classList.remove('active'));
         });
 
-        // Login modal close button (for bypass_login mode)
-        const closeLoginModal = document.getElementById('closeLoginModal');
-        if (closeLoginModal) {
-            closeLoginModal.addEventListener('click', () => {
-                this.hideLoginModal();
-                this.updateUserInterface();
-            });
-        }
-
         // Prevent submenu clicks from closing the main menu
         document.getElementById('manageChatsSubmenu').addEventListener('click', (e) => {
             e.stopPropagation();
@@ -1487,8 +1458,14 @@
             }
         });
 
-        // Login modal event listeners - no close button to prevent bypassing authentication
-        // Note: Login modal cannot be closed by clicking outside or X button
+        // Login modal event listeners
+        // Close button is only available when bypass_login is enabled
+        document.getElementById('closeLoginModal').addEventListener('click', () => {
+            if (this.bypassLogin) {
+                this.hideLoginModal();
+                console.log('Login modal closed via X button (bypass login enabled)');
+            }
+        });
 
     }
 
